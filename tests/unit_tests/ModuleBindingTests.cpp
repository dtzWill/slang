--- conflicted
+++ resolved
@@ -18,22 +18,13 @@
         DeclarationTable declTable(diagnostics);
         declTable.addSyntaxTree(&syntax);
 
-<<<<<<< HEAD
-    SemanticModel sem(alloc, diagnostics, declTable);
-
-    auto topLevelModules = declTable.getTopLevelModules();
-    REQUIRE(topLevelModules.count() == 1);
-
-    auto instance = sem.makeImplicitInstance(topLevelModules[0]);
-=======
+        SemanticModel sem(alloc, diagnostics, declTable);
+
         auto topLevelModules = declTable.getTopLevelModules();
         REQUIRE(topLevelModules.count() == 1);
 
-        SemanticModel sem(alloc, diagnostics, declTable);
         instance = sem.makeImplicitInstance(topLevelModules[0]);
     }
->>>>>>> 3a7c18a1
-
     if (!syntax.diagnostics().empty())
         WARN(syntax.reportDiagnostics());
 
